from keras.models import Model
from keras.layers import Input
from keras.layers import Dense
from keras.layers import Conv1D
from keras.layers import Dropout

from keras.backend import constant
from keras.layers import Lambda
from keras.layers import Activation
from keras.activations import sigmoid

from keras.optimizers import Adam

from better_nilm.model.architecture._base import KerasModel


class Seq2SeqModel(KerasModel):
    def __init__(self, series_len, num_appliances, thresholds,
                 regression_weight=1, classification_weight=1,
                 learning_rate=0.001, sigma_c=50, dropout=0.5):
        """
        Initializes a Sequence to Sequence model.
        Based on Krystalakos model:
        https://www.researchgate.net/publication/326238920_Sliding_Window_Approach_for_Online_Energy_Disaggregation_Using_Artificial_Neural_Networks

        Parameters
        ----------
        series_len : int
        num_appliances : int
        thresholds : numpy.array
            shape = (num_appliances, )
            Load threshold for each appliance
        regression_weight : float, default=1
            Weight for the regression loss (MSE)
        classification_weight : float, default=1
            Weight for the classification loss (BCE)
        learning_rate : float, default=0.001
            Starting learning rate for the Adam optimizer.
        sigma_c : float, default=50
            Controls the slope of the sigma function. Being T the threshold
            and C this parameters sigma_c, we define the sigma as:
            f(x) = ( 1 + exp( -C * (x - T) ) ) ^ (-1)
        dropout : float, default=0.5
            Dropout between layers.

        """

<<<<<<< HEAD
        super(BaseModel, self).__init__()
=======
        super(KerasModel, self).__init__()
>>>>>>> c6ec6194

        assert len(thresholds) == num_appliances, "Number of thresholds " \
                                                  "must equal the amount of " \
                                                  "appliances"

        # CONSTANTS

        k_thresh = constant(thresholds)
        k_sigma = constant(sigma_c)

        # ARCHITECTURE

        # Input layer (batch, series_len, 1)
        inputs = Input(shape=(series_len, 1))

        # 1D Conv (batch, series_len, 30)
        # filters = 30, kernel_size = 10
        conv1 = Conv1D(30, 10, activation="relu", padding="same", strides=1)(
            inputs)
        drop_conv1 = Dropout(dropout)(conv1)
        # 1D Conv (batch, series_len, 30)
        conv2 = Conv1D(30, 8, activation="relu", padding="same",
                       strides=1)(drop_conv1)
        drop_conv2 = Dropout(dropout)(conv2)
        # 1D Conv (batch, series_len, 40)
        conv3 = Conv1D(40, 6, activation="relu", padding="same",
                       strides=1)(drop_conv2)
        drop_conv3 = Dropout(dropout)(conv3)
        # 1D Conv (batch, series_len, 50)
        conv4 = Conv1D(50, 5, activation="relu", padding="same",
                       strides=1)(drop_conv3)
        drop_conv4 = Dropout(dropout)(conv4)

        # Dense layer (batch, series_len, 1024)
        dense = Dense(1024, activation='relu')(drop_conv4)
        drop_dense = Dropout(dropout)(dense)

        # Regression output
        # Fully Connected Layers (batch, series_len, num_appliances)
        regression = Dense(num_appliances, activation='linear',
                           name='regression')(drop_dense)

        # Classification output
        # Apply a sigmoid centered around the threshold value of each appliance
        subtract = Lambda(lambda x: (x - k_thresh) * k_sigma)(regression)
        # Fully Connected Layers (batch, series_len, num_appliances)
        classification = Activation(sigmoid, name='classification')(subtract)

        # TRAINING

        # Optimizer
        opt = Adam(learning_rate=learning_rate)

        # Compile the model
        model = Model(inputs=inputs,
                      outputs=[regression, classification])
        model.compile(loss={"regression": "mean_squared_error",
                            "classification": "binary_crossentropy"},
                      loss_weights={"regression": regression_weight,
                                    "classification": classification_weight},
                      optimizer=opt)

        self.model = model<|MERGE_RESOLUTION|>--- conflicted
+++ resolved
@@ -45,11 +45,7 @@
 
         """
 
-<<<<<<< HEAD
-        super(BaseModel, self).__init__()
-=======
         super(KerasModel, self).__init__()
->>>>>>> c6ec6194
 
         assert len(thresholds) == num_appliances, "Number of thresholds " \
                                                   "must equal the amount of " \
